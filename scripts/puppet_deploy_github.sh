#!/bin/bash

# This script is called during the first Github Puppet run to initialize the
# system, deploy the scos-sensor code, and run. This avoids rebooting the
# system to pick up the environment variables and various deployment/dependency
# timing issues. I.e. Puppet is not good at single run/deployment stuff.

id -u postgres > /dev/null
if [ $? -ne 0 ]
then
  set -e # exit on error
  # create user for postgres alpine container
  groupadd -g 70 postgres
  useradd -s /usr/sbin/nologin -u 70 -g 70 postgres
fi

set -e # exit on error
cd $REPO_ROOT
<<<<<<< HEAD

=======
export PASSPHRASE="$(python3 scripts/generate_passphrase.py 64)"
>>>>>>> f378870b
docker-compose up -d
touch .deployed
touch .github<|MERGE_RESOLUTION|>--- conflicted
+++ resolved
@@ -16,11 +16,7 @@
 
 set -e # exit on error
 cd $REPO_ROOT
-<<<<<<< HEAD
-
-=======
 export PASSPHRASE="$(python3 scripts/generate_passphrase.py 64)"
->>>>>>> f378870b
 docker-compose up -d
 touch .deployed
 touch .github