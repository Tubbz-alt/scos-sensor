import os
import tempfile

import numpy as np
import sigmf.sigmffile
from rest_framework import status

import sensor.settings
from tasks.tests.utils import (
    HTTPS_KWARG,
    reverse_archive,
    reverse_archive_all,
    simulate_frequency_fft_acquisitions,
    simulate_multirec_acquisition,
)


def test_single_acquisition_archive_download(user_client, test_scheduler):
    entry_name = simulate_frequency_fft_acquisitions(user_client, n=1)
    task_id = 1
    url = reverse_archive(entry_name, task_id)
    disposition = 'attachment; filename="{}_test_acq_1.sigmf"'
    disposition = disposition.format(sensor.settings.FQDN)
    response = user_client.get(url, **HTTPS_KWARG)

    assert response.status_code == status.HTTP_200_OK
    assert response["content-disposition"] == disposition
    assert response["content-type"] == "application/x-tar"

    with tempfile.NamedTemporaryFile() as tf:
        for content in response.streaming_content:
            tf.write(content)

        sigmf_archive_contents = sigmf.sigmffile.fromarchive(tf.name)
        md = sigmf_archive_contents._metadata
        datafile = sigmf_archive_contents.data_file
        datafile_actual_size = os.stat(datafile).st_size
        claimed_sha512 = md["global"]["core:sha512"]
<<<<<<< HEAD
        # number_of_sample_arrays = len(md["annotations"])
        number_of_sample_arrays = 1
        cal_annotation = list(
            filter(
                lambda a: a["ntia-core:annotation_type"] == "CalibrationAnnotation",
                md["annotations"],
            )
        )[0]
        samples_per_array = cal_annotation["core:sample_count"]
        sample_array_size = samples_per_array * np.float32(0.0).nbytes
        datafile_expected_size = number_of_sample_arrays * sample_array_size
=======
        total_samples = 0
        for annotation in md["annotations"]:
            if annotation["ntia-core:annotation_type"] == "FrequencyDomainDetection":
                total_samples += annotation["core:sample_count"]
        datafile_expected_size = total_samples * np.float32(0.0).nbytes
>>>>>>> 74848a6c
        actual_sha512 = sigmf.sigmf_hash.calculate_sha512(datafile)
        assert datafile_actual_size == datafile_expected_size
        assert claimed_sha512 == actual_sha512


def test_multirec_acquisition_archive_download(user_client, test_scheduler):
    entry_name = simulate_multirec_acquisition(user_client)
    task_id = 1
    url = reverse_archive(entry_name, task_id)
    disposition = 'attachment; filename="{}_test_multirec_acq_1.sigmf"'
    disposition = disposition.format(sensor.settings.FQDN)
    response = user_client.get(url, **HTTPS_KWARG)

    assert response.status_code == status.HTTP_200_OK
    assert response["content-disposition"] == disposition
    assert response["content-type"] == "application/x-tar"

    with tempfile.NamedTemporaryFile() as tf:
        for content in response.streaming_content:
            tf.write(content)
        tf.flush()

        sigmf_archive_contents = sigmf.archive.extract(tf.name)
        assert len(sigmf_archive_contents) == 3


def test_all_acquisitions_archive_download(user_client, test_scheduler, tmpdir):
    entry_name = simulate_frequency_fft_acquisitions(user_client, n=3)
    url = reverse_archive_all(entry_name)
    disposition = 'attachment; filename="{}_test_multiple_acq.sigmf"'
    disposition = disposition.format(sensor.settings.FQDN)
    response = user_client.get(url, **HTTPS_KWARG)

    assert response.status_code == status.HTTP_200_OK
    assert response["content-disposition"] == disposition
    assert response["content-type"] == "application/x-tar"

    import os.path

    perm_temp_fname = os.path.join(tmpdir, "test_sigmf.tar")
    with open(perm_temp_fname, "wb+") as tf:
        for content in response.streaming_content:
            tf.write(content)

    sigmf_archive_contents = sigmf.archive.extract(perm_temp_fname)
    assert len(sigmf_archive_contents) == 3<|MERGE_RESOLUTION|>--- conflicted
+++ resolved
@@ -30,13 +30,13 @@
     with tempfile.NamedTemporaryFile() as tf:
         for content in response.streaming_content:
             tf.write(content)
+        tf.flush()
 
         sigmf_archive_contents = sigmf.sigmffile.fromarchive(tf.name)
         md = sigmf_archive_contents._metadata
         datafile = sigmf_archive_contents.data_file
         datafile_actual_size = os.stat(datafile).st_size
         claimed_sha512 = md["global"]["core:sha512"]
-<<<<<<< HEAD
         # number_of_sample_arrays = len(md["annotations"])
         number_of_sample_arrays = 1
         cal_annotation = list(
@@ -48,14 +48,8 @@
         samples_per_array = cal_annotation["core:sample_count"]
         sample_array_size = samples_per_array * np.float32(0.0).nbytes
         datafile_expected_size = number_of_sample_arrays * sample_array_size
-=======
-        total_samples = 0
-        for annotation in md["annotations"]:
-            if annotation["ntia-core:annotation_type"] == "FrequencyDomainDetection":
-                total_samples += annotation["core:sample_count"]
-        datafile_expected_size = total_samples * np.float32(0.0).nbytes
->>>>>>> 74848a6c
         actual_sha512 = sigmf.sigmf_hash.calculate_sha512(datafile)
+
         assert datafile_actual_size == datafile_expected_size
         assert claimed_sha512 == actual_sha512
 
@@ -81,7 +75,7 @@
         assert len(sigmf_archive_contents) == 3
 
 
-def test_all_acquisitions_archive_download(user_client, test_scheduler, tmpdir):
+def test_all_acquisitions_archive_download(user_client, test_scheduler):
     entry_name = simulate_frequency_fft_acquisitions(user_client, n=3)
     url = reverse_archive_all(entry_name)
     disposition = 'attachment; filename="{}_test_multiple_acq.sigmf"'
@@ -92,12 +86,10 @@
     assert response["content-disposition"] == disposition
     assert response["content-type"] == "application/x-tar"
 
-    import os.path
-
-    perm_temp_fname = os.path.join(tmpdir, "test_sigmf.tar")
-    with open(perm_temp_fname, "wb+") as tf:
+    with tempfile.NamedTemporaryFile() as tf:
         for content in response.streaming_content:
             tf.write(content)
+        tf.flush()
 
-    sigmf_archive_contents = sigmf.archive.extract(perm_temp_fname)
-    assert len(sigmf_archive_contents) == 3+        sigmf_archive_contents = sigmf.archive.extract(tf.name)
+        assert len(sigmf_archive_contents) == 3