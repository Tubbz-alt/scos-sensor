{
    "swagger": "2.0",
    "info": {
        "title": "SCOS Sensor API",
        "description": "A RESTful API for controlling a SCOS-compatible sensor.\n\n# Errors\n\nThe API uses standard HTTP status codes to indicate the success or failure of\nthe API call. The body of the response will be JSON in the following format:\n\n## 400 Bad Request (Parse Error)\n\n```json\n{\n    \"field_name\": [\n        \"description of first error\",\n        \"description of second error\",\n        ...\n    ]\n}\n```\n\n## 400 Bad Request (Protected Error)\n\n```json\n{\n    \"detail\": \"description of error\",\n    \"protected_objects\": [\n        \"url_to_protected_item_1\",\n        \"url_to_protected_item_2\",\n        ...\n    ]\n}\n```\n\n## 409 Conflict (DB Integrity Error)\n\n```json\n{\n    \"detail\": \"description of error\"\n}\n```\n\n",
        "contact": {
            "email": "sms@ntia.doc.gov"
        },
        "license": {
            "name": "NTIA/ITS",
            "url": "https://github.com/NTIA/scos-sensor/blob/master/LICENSE.md"
        },
        "version": "v1"
    },
    "host": "testserver",
    "schemes": [
        "http"
    ],
    "basePath": "/api",
    "consumes": [
        "application/json"
    ],
    "produces": [
        "application/json"
    ],
    "securityDefinitions": {
        "token": {
            "type": "apiKey",
            "description": "Tokens are automatically generated for all users. You can view yours by going to your User Details view in the browsable API at `/api/v1/users/me` and looking for the `auth_token` key. Non-admin user accounts do not initially have a password and so can not log in to the browsable API. To set a password for a user (for testing purposes), an admin can do that in the Sensor Configuration Portal, but only the account's token should be stored and used for general purpose API access. Example cURL call: `curl -kLsS -H \"Authorization: Token 529c30e6e04b3b546f2e073e879b75fdfa147c15\" https://greyhound5.sms.internal/api/v1`",
            "name": "Token",
            "in": "header"
        }
    },
    "security": [
        {
            "token": []
        }
    ],
    "paths": {
        "/v1/": {
            "get": {
                "operationId": "v1_list",
                "description": "SCOS sensor API root.",
                "parameters": [],
                "responses": {
                    "200": {
                        "description": ""
                    }
                },
                "tags": [
                    "v1"
                ]
            },
            "parameters": []
        },
        "/v1/capabilities/": {
            "get": {
                "operationId": "v1_capabilities_list",
                "description": "The capabilites of the sensor.",
                "parameters": [],
                "responses": {
                    "200": {
                        "description": ""
                    }
                },
                "tags": [
                    "v1"
                ]
            },
            "parameters": []
        },
        "/v1/capabilities/{format}": {
            "get": {
                "operationId": "v1_capabilities_read",
                "description": "The capabilites of the sensor.",
                "parameters": [],
                "responses": {
                    "200": {
                        "description": ""
                    }
                },
                "tags": [
                    "v1"
                ]
            },
            "parameters": [
                {
                    "name": "format",
                    "in": "path",
                    "required": true,
                    "type": "string"
                }
            ]
        },
        "/v1/schedule/": {
            "get": {
                "operationId": "v1_schedule_list",
                "description": "Retrieves the current schedule.",
                "parameters": [
                    {
                        "name": "search",
                        "in": "query",
                        "description": "A search term.",
                        "required": false,
                        "type": "string"
                    },
                    {
                        "name": "ordering",
                        "in": "query",
                        "description": "Which field to use when ordering the results.",
                        "required": false,
                        "type": "string"
                    },
                    {
                        "name": "limit",
                        "in": "query",
                        "description": "Number of results to return per page.",
                        "required": false,
                        "type": "integer"
                    },
                    {
                        "name": "offset",
                        "in": "query",
                        "description": "The initial index from which to return the results.",
                        "required": false,
                        "type": "integer"
                    }
                ],
                "responses": {
                    "200": {
                        "description": "",
                        "schema": {
                            "required": [
                                "count",
                                "results"
                            ],
                            "type": "object",
                            "properties": {
                                "count": {
                                    "type": "integer"
                                },
                                "next": {
                                    "type": "string",
                                    "format": "uri",
                                    "x-nullable": true
                                },
                                "previous": {
                                    "type": "string",
                                    "format": "uri",
                                    "x-nullable": true
                                },
                                "results": {
                                    "type": "array",
                                    "items": {
                                        "$ref": "#/definitions/AdminScheduleEntry"
                                    }
                                }
                            }
                        }
                    }
                },
                "tags": [
                    "v1"
                ]
            },
            "post": {
                "operationId": "v1_schedule_create",
                "description": "Return NO CONTENT when input is valid but validate_only is True.",
                "parameters": [
                    {
                        "name": "data",
                        "in": "body",
                        "required": true,
                        "schema": {
                            "$ref": "#/definitions/AdminScheduleEntry"
                        }
                    }
                ],
                "responses": {
                    "201": {
                        "description": "",
                        "schema": {
                            "$ref": "#/definitions/AdminScheduleEntry"
                        }
                    }
                },
                "tags": [
                    "v1"
                ]
            },
            "parameters": []
        },
        "/v1/schedule/{name}/": {
            "get": {
                "operationId": "v1_schedule_read",
                "description": "Returns the specified schedule entry.",
                "parameters": [],
                "responses": {
                    "200": {
                        "description": "",
                        "schema": {
                            "$ref": "#/definitions/AdminScheduleEntry"
                        }
                    }
                },
                "tags": [
                    "v1"
                ]
            },
            "put": {
                "operationId": "v1_schedule_update",
                "description": "Updates the specified schedule entry.",
                "parameters": [
                    {
                        "name": "data",
                        "in": "body",
                        "required": true,
                        "schema": {
                            "$ref": "#/definitions/AdminScheduleEntry"
                        }
                    }
                ],
                "responses": {
                    "200": {
                        "description": "",
                        "schema": {
                            "$ref": "#/definitions/AdminScheduleEntry"
                        }
                    }
                },
                "tags": [
                    "v1"
                ]
            },
            "patch": {
                "operationId": "v1_schedule_partial_update",
                "description": "Partially updates the specified schedule entry.",
                "parameters": [
                    {
                        "name": "data",
                        "in": "body",
                        "required": true,
                        "schema": {
                            "$ref": "#/definitions/AdminScheduleEntry"
                        }
                    }
                ],
                "responses": {
                    "200": {
                        "description": "",
                        "schema": {
                            "$ref": "#/definitions/AdminScheduleEntry"
                        }
                    }
                },
                "tags": [
                    "v1"
                ]
            },
            "delete": {
                "operationId": "v1_schedule_delete",
                "description": "Deletes the specified schedule entry.",
                "parameters": [],
                "responses": {
                    "204": {
                        "description": ""
                    }
                },
                "tags": [
                    "v1"
                ]
            },
            "parameters": [
                {
                    "name": "name",
                    "in": "path",
                    "description": "[Required] The unique identifier used in URLs and filenames",
                    "required": true,
                    "type": "string",
                    "format": "slug",
                    "pattern": "^[-a-zA-Z0-9_]+$"
                }
            ]
        },
        "/v1/status": {
            "get": {
                "operationId": "v1_status_list",
                "description": "The status overview of the sensor.",
                "parameters": [],
                "responses": {
                    "200": {
                        "description": ""
                    }
                },
                "tags": [
                    "v1"
                ]
            },
            "parameters": []
        },
        "/v1/status{format}": {
            "get": {
                "operationId": "v1_read",
                "description": "The status overview of the sensor.",
                "parameters": [],
                "responses": {
                    "200": {
                        "description": ""
                    }
                },
                "tags": [
                    "v1"
                ]
            },
            "parameters": [
                {
                    "name": "format",
                    "in": "path",
                    "required": true,
                    "type": "string"
                }
            ]
        },
        "/v1/tasks/": {
            "get": {
                "operationId": "v1_tasks_list",
                "description": "Provides links to upcoming and completed tasks",
                "parameters": [],
                "responses": {
                    "200": {
                        "description": ""
                    }
                },
                "tags": [
                    "v1"
                ]
            },
            "parameters": []
        },
        "/v1/tasks/completed/": {
            "get": {
                "operationId": "v1_tasks_completed_list",
                "description": "Returns an overview of how many results are available per schedule\nentry.",
                "parameters": [
                    {
                        "name": "limit",
                        "in": "query",
                        "description": "Number of results to return per page.",
                        "required": false,
                        "type": "integer"
                    },
                    {
                        "name": "offset",
                        "in": "query",
                        "description": "The initial index from which to return the results.",
                        "required": false,
                        "type": "integer"
                    }
                ],
                "responses": {
                    "200": {
                        "description": "",
                        "schema": {
                            "required": [
                                "count",
                                "results"
                            ],
                            "type": "object",
                            "properties": {
                                "count": {
                                    "type": "integer"
                                },
                                "next": {
                                    "type": "string",
                                    "format": "uri",
                                    "x-nullable": true
                                },
                                "previous": {
                                    "type": "string",
                                    "format": "uri",
                                    "x-nullable": true
                                },
                                "results": {
                                    "type": "array",
                                    "items": {
                                        "$ref": "#/definitions/TaskResultsOverview"
                                    }
                                }
                            }
                        }
                    }
                },
                "tags": [
                    "v1"
                ]
            },
            "parameters": []
        },
        "/v1/tasks/completed/{schedule_entry_name}/": {
            "get": {
                "operationId": "v1_tasks_completed_list",
                "description": "Returns a list of all results created by the given schedule entry.",
                "parameters": [
                    {
                        "name": "search",
                        "in": "query",
                        "description": "A search term.",
                        "required": false,
                        "type": "string"
                    },
                    {
                        "name": "ordering",
                        "in": "query",
                        "description": "Which field to use when ordering the results.",
                        "required": false,
                        "type": "string"
                    },
                    {
                        "name": "limit",
                        "in": "query",
                        "description": "Number of results to return per page.",
                        "required": false,
                        "type": "integer"
                    },
                    {
                        "name": "offset",
                        "in": "query",
                        "description": "The initial index from which to return the results.",
                        "required": false,
                        "type": "integer"
                    }
                ],
                "responses": {
                    "200": {
                        "description": "",
                        "schema": {
                            "required": [
                                "count",
                                "results"
                            ],
                            "type": "object",
                            "properties": {
                                "count": {
                                    "type": "integer"
                                },
                                "next": {
                                    "type": "string",
                                    "format": "uri",
                                    "x-nullable": true
                                },
                                "previous": {
                                    "type": "string",
                                    "format": "uri",
                                    "x-nullable": true
                                },
                                "results": {
                                    "type": "array",
                                    "items": {
                                        "$ref": "#/definitions/TaskResult"
                                    }
                                }
                            }
                        }
                    }
                },
                "tags": [
                    "v1"
                ]
            },
            "delete": {
                "operationId": "v1_tasks_completed_delete",
                "description": "Deletes all results created by the given schedule entry.",
                "parameters": [],
                "responses": {
                    "204": {
                        "description": ""
                    }
                },
                "tags": [
                    "v1"
                ]
            },
            "parameters": [
                {
                    "name": "schedule_entry_name",
                    "in": "path",
                    "required": true,
                    "type": "string"
                }
            ]
        },
        "/v1/tasks/completed/{schedule_entry_name}/archive/": {
            "get": {
                "operationId": "v1_tasks_completed_archive",
                "description": "Downloads the acquisition's SigMF archive.",
                "parameters": [
                    {
                        "name": "search",
                        "in": "query",
                        "description": "A search term.",
                        "required": false,
                        "type": "string"
                    },
                    {
                        "name": "ordering",
                        "in": "query",
                        "description": "Which field to use when ordering the results.",
                        "required": false,
                        "type": "string"
                    },
                    {
                        "name": "limit",
                        "in": "query",
                        "description": "Number of results to return per page.",
                        "required": false,
                        "type": "integer"
                    },
                    {
                        "name": "offset",
                        "in": "query",
                        "description": "The initial index from which to return the results.",
                        "required": false,
                        "type": "integer"
                    }
                ],
                "responses": {
                    "200": {
                        "description": "",
                        "schema": {
                            "required": [
                                "count",
                                "results"
                            ],
                            "type": "object",
                            "properties": {
                                "count": {
                                    "type": "integer"
                                },
                                "next": {
                                    "type": "string",
                                    "format": "uri",
                                    "x-nullable": true
                                },
                                "previous": {
                                    "type": "string",
                                    "format": "uri",
                                    "x-nullable": true
                                },
                                "results": {
                                    "type": "array",
                                    "items": {
                                        "$ref": "#/definitions/TaskResult"
                                    }
                                }
                            }
                        }
                    }
                },
                "tags": [
                    "v1"
                ]
            },
            "parameters": [
                {
                    "name": "schedule_entry_name",
                    "in": "path",
                    "required": true,
                    "type": "string"
                }
            ]
        },
        "/v1/tasks/completed/{schedule_entry_name}/archive{format}": {
            "get": {
                "operationId": "v1_tasks_archive",
                "description": "Downloads the acquisition's SigMF archive.",
                "parameters": [
                    {
                        "name": "search",
                        "in": "query",
                        "description": "A search term.",
                        "required": false,
                        "type": "string"
                    },
                    {
                        "name": "ordering",
                        "in": "query",
                        "description": "Which field to use when ordering the results.",
                        "required": false,
                        "type": "string"
                    },
                    {
                        "name": "limit",
                        "in": "query",
                        "description": "Number of results to return per page.",
                        "required": false,
                        "type": "integer"
                    },
                    {
                        "name": "offset",
                        "in": "query",
                        "description": "The initial index from which to return the results.",
                        "required": false,
                        "type": "integer"
                    }
                ],
                "responses": {
                    "200": {
                        "description": "",
                        "schema": {
                            "required": [
                                "count",
                                "results"
                            ],
                            "type": "object",
                            "properties": {
                                "count": {
                                    "type": "integer"
                                },
                                "next": {
                                    "type": "string",
                                    "format": "uri",
                                    "x-nullable": true
                                },
                                "previous": {
                                    "type": "string",
                                    "format": "uri",
                                    "x-nullable": true
                                },
                                "results": {
                                    "type": "array",
                                    "items": {
                                        "$ref": "#/definitions/TaskResult"
                                    }
                                }
                            }
                        }
                    }
                },
                "tags": [
                    "v1"
                ]
            },
            "parameters": [
                {
                    "name": "format",
                    "in": "path",
                    "required": true,
                    "type": "string"
                },
                {
                    "name": "schedule_entry_name",
                    "in": "path",
                    "required": true,
                    "type": "string"
                }
            ]
        },
        "/v1/tasks/completed/{schedule_entry_name}/{task_id}/": {
            "get": {
                "operationId": "v1_tasks_completed_read",
                "description": "Returns a specific result.",
                "parameters": [],
                "responses": {
                    "200": {
                        "description": "",
                        "schema": {
                            "$ref": "#/definitions/TaskResult"
                        }
                    }
                },
                "tags": [
                    "v1"
                ]
            },
            "delete": {
                "operationId": "v1_tasks_completed_delete",
                "description": "Deletes the specified acquisition.",
                "parameters": [],
                "responses": {
                    "204": {
                        "description": ""
                    }
                },
                "tags": [
                    "v1"
                ]
            },
            "parameters": [
                {
                    "name": "schedule_entry_name",
                    "in": "path",
                    "required": true,
                    "type": "string"
                },
                {
                    "name": "task_id",
                    "in": "path",
                    "description": "The id of the task relative to the result",
                    "required": true,
                    "type": "integer"
                }
            ]
        },
        "/v1/tasks/completed/{schedule_entry_name}/{task_id}/archive": {
            "get": {
                "operationId": "v1_tasks_completed_archive",
                "description": "Downloads the acquisition's SigMF archive.",
                "parameters": [],
                "responses": {
                    "200": {
                        "description": "",
                        "schema": {
                            "$ref": "#/definitions/TaskResult"
                        }
                    }
                },
                "tags": [
                    "v1"
                ]
            },
            "parameters": [
                {
                    "name": "schedule_entry_name",
                    "in": "path",
                    "required": true,
                    "type": "string"
                },
                {
                    "name": "task_id",
                    "in": "path",
                    "description": "The id of the task relative to the result",
                    "required": true,
                    "type": "integer"
                }
            ]
        },
        "/v1/tasks/completed/{schedule_entry_name}/{task_id}/archive{format}": {
            "get": {
                "operationId": "v1_tasks_archive",
                "description": "Downloads the acquisition's SigMF archive.",
                "parameters": [],
                "responses": {
                    "200": {
                        "description": "",
                        "schema": {
                            "$ref": "#/definitions/TaskResult"
                        }
                    }
                },
                "tags": [
                    "v1"
                ]
            },
            "parameters": [
                {
                    "name": "format",
                    "in": "path",
                    "required": true,
                    "type": "string"
                },
                {
                    "name": "schedule_entry_name",
                    "in": "path",
                    "required": true,
                    "type": "string"
                },
                {
                    "name": "task_id",
                    "in": "path",
                    "description": "The id of the task relative to the result",
                    "required": true,
                    "type": "integer"
                }
            ]
        },
        "/v1/tasks/completed/{schedule_entry_name}/{task_id}{format}": {
            "get": {
                "operationId": "v1_tasks_completed_read",
                "description": "Returns a specific result.",
                "parameters": [],
                "responses": {
                    "200": {
                        "description": "",
                        "schema": {
                            "$ref": "#/definitions/TaskResult"
                        }
                    }
                },
                "tags": [
                    "v1"
                ]
            },
            "delete": {
                "operationId": "v1_tasks_completed_delete",
                "description": "Deletes the specified acquisition.",
                "parameters": [],
                "responses": {
                    "204": {
                        "description": ""
                    }
                },
                "tags": [
                    "v1"
                ]
            },
            "parameters": [
                {
                    "name": "format",
                    "in": "path",
                    "required": true,
                    "type": "string"
                },
                {
                    "name": "schedule_entry_name",
                    "in": "path",
                    "required": true,
                    "type": "string"
                },
                {
                    "name": "task_id",
                    "in": "path",
                    "description": "The id of the task relative to the result",
                    "required": true,
                    "type": "integer"
                }
            ]
        },
        "/v1/tasks/completed/{schedule_entry_name}{format}": {
            "get": {
                "operationId": "v1_tasks_completed_list",
                "description": "Returns a list of all results created by the given schedule entry.",
                "parameters": [
                    {
                        "name": "search",
                        "in": "query",
                        "description": "A search term.",
                        "required": false,
                        "type": "string"
                    },
                    {
                        "name": "ordering",
                        "in": "query",
                        "description": "Which field to use when ordering the results.",
                        "required": false,
                        "type": "string"
                    },
                    {
                        "name": "limit",
                        "in": "query",
                        "description": "Number of results to return per page.",
                        "required": false,
                        "type": "integer"
                    },
                    {
                        "name": "offset",
                        "in": "query",
                        "description": "The initial index from which to return the results.",
                        "required": false,
                        "type": "integer"
                    }
                ],
                "responses": {
                    "200": {
                        "description": "",
                        "schema": {
                            "required": [
                                "count",
                                "results"
                            ],
                            "type": "object",
                            "properties": {
                                "count": {
                                    "type": "integer"
                                },
                                "next": {
                                    "type": "string",
                                    "format": "uri",
                                    "x-nullable": true
                                },
                                "previous": {
                                    "type": "string",
                                    "format": "uri",
                                    "x-nullable": true
                                },
                                "results": {
                                    "type": "array",
                                    "items": {
                                        "$ref": "#/definitions/TaskResult"
                                    }
                                }
                            }
                        }
                    }
                },
                "tags": [
                    "v1"
                ]
            },
            "delete": {
                "operationId": "v1_tasks_completed_delete",
                "description": "Deletes all results created by the given schedule entry.",
                "parameters": [],
                "responses": {
                    "204": {
                        "description": ""
                    }
                },
                "tags": [
                    "v1"
                ]
            },
            "parameters": [
                {
                    "name": "format",
                    "in": "path",
                    "required": true,
                    "type": "string"
                },
                {
                    "name": "schedule_entry_name",
                    "in": "path",
                    "required": true,
                    "type": "string"
                }
            ]
        },
        "/v1/tasks/completed{format}": {
            "get": {
                "operationId": "v1_tasks_list",
                "description": "Returns an overview of how many results are available per schedule\nentry.",
                "parameters": [
                    {
                        "name": "limit",
                        "in": "query",
                        "description": "Number of results to return per page.",
                        "required": false,
                        "type": "integer"
                    },
                    {
                        "name": "offset",
                        "in": "query",
                        "description": "The initial index from which to return the results.",
                        "required": false,
                        "type": "integer"
                    }
                ],
                "responses": {
                    "200": {
                        "description": "",
                        "schema": {
                            "required": [
                                "count",
                                "results"
                            ],
                            "type": "object",
                            "properties": {
                                "count": {
                                    "type": "integer"
                                },
                                "next": {
                                    "type": "string",
                                    "format": "uri",
                                    "x-nullable": true
                                },
                                "previous": {
                                    "type": "string",
                                    "format": "uri",
                                    "x-nullable": true
                                },
                                "results": {
                                    "type": "array",
                                    "items": {
                                        "$ref": "#/definitions/TaskResultsOverview"
                                    }
                                }
                            }
                        }
                    }
                },
                "tags": [
                    "v1"
                ]
            },
            "parameters": [
                {
                    "name": "format",
                    "in": "path",
                    "required": true,
                    "type": "string"
                }
            ]
        },
        "/v1/tasks/upcoming/": {
            "get": {
                "operationId": "v1_tasks_upcoming_list",
                "description": "Returns a snapshot of upcoming tasks.",
                "parameters": [],
                "responses": {
                    "200": {
                        "description": ""
                    }
                },
                "tags": [
                    "v1"
                ]
            },
            "parameters": []
        },
        "/v1/tasks/upcoming{format}": {
            "get": {
                "operationId": "v1_tasks_read",
                "description": "Returns a snapshot of upcoming tasks.",
                "parameters": [],
                "responses": {
                    "200": {
                        "description": ""
                    }
                },
                "tags": [
                    "v1"
                ]
            },
            "parameters": [
                {
                    "name": "format",
                    "in": "path",
                    "required": true,
                    "type": "string"
                }
            ]
        },
        "/v1/tasks/{format}": {
            "get": {
                "operationId": "v1_tasks_read",
                "description": "Provides links to upcoming and completed tasks",
                "parameters": [],
                "responses": {
                    "200": {
                        "description": ""
                    }
                },
                "tags": [
                    "v1"
                ]
            },
            "parameters": [
                {
                    "name": "format",
                    "in": "path",
                    "required": true,
                    "type": "string"
                }
            ]
        },
        "/v1/{format}": {
            "get": {
                "operationId": "v1_read",
                "description": "SCOS sensor API root.",
                "parameters": [],
                "responses": {
                    "200": {
                        "description": ""
                    }
                },
                "tags": [
                    "v1"
                ]
            },
            "parameters": [
                {
                    "name": "format",
                    "in": "path",
                    "required": true,
                    "type": "string"
                }
            ]
        }
    },
    "definitions": {
        "AdminScheduleEntry": {
            "required": [
                "name",
                "action"
            ],
            "type": "object",
            "properties": {
                "self": {
                    "title": "Self",
                    "description": "The url of the entry",
                    "type": "string",
                    "format": "uri",
                    "readOnly": true
                },
                "name": {
                    "title": "Name",
                    "description": "[Required] The unique identifier used in URLs and filenames",
                    "type": "string",
                    "format": "slug",
                    "pattern": "^[-a-zA-Z0-9_]+$",
                    "maxLength": 50,
                    "minLength": 1
                },
                "action": {
                    "title": "Action",
                    "description": "[Required] The name of the action to be scheduled",
                    "type": "string",
                    "enum": [
                        "acquire_iq_700MHz_ATT_DL",
                        "acquire_iq_700MHz_ATT_UL",
                        "acquire_iq_700MHz_FirstNet_DL",
                        "acquire_iq_700MHz_FirstNet_UL",
                        "acquire_iq_700MHz_P-SafetyNB_DL",
                        "acquire_iq_700MHz_P-SafetyNB_UL",
                        "acquire_iq_700MHz_T-Mobile_DL",
                        "acquire_iq_700MHz_T-Mobile_UL",
                        "acquire_iq_700MHz_Verizon_DL",
                        "acquire_iq_700MHz_Verizon_UL",
                        "acquire_m4s_700MHz_ATT_DL",
                        "acquire_m4s_700MHz_ATT_UL",
                        "acquire_m4s_700MHz_FirstNet_DL",
                        "acquire_m4s_700MHz_FirstNet_UL",
                        "acquire_m4s_700MHz_P-SafetyNB_DL",
                        "acquire_m4s_700MHz_P-SafetyNB_UL",
                        "acquire_m4s_700MHz_T-Mobile_DL",
                        "acquire_m4s_700MHz_T-Mobile_UL",
                        "acquire_m4s_700MHz_Verizon_DL",
                        "acquire_m4s_700MHz_Verizon_UL",
                        "logger",
<<<<<<< HEAD
                        "survey_700MHz_band_20dB_80ms_iq",
=======
                        "survey_700MHz_band_10dB_1000ms_iq",
                        "survey_700MHz_band_10dB_80ms_iq",
                        "survey_700MHz_band_20dB_1000ms_iq",
                        "survey_700MHz_band_20dB_80ms_iq",
                        "survey_700MHz_band_40dB_1000ms_iq",
>>>>>>> 74848a6c
                        "survey_700MHz_band_40dB_80ms_iq",
                        "survey_700MHz_band_iq",
                        "mock_acquire_single_frequency_fft",
                        "mock_multirec_acquire",
                        "mock_time_domain_iq_acquire",
                        "admin_logger",
                        "monitor_usrp",
                        "sync_gps"
                    ]
                },
                "priority": {
                    "title": "Priority",
                    "description": "Lower number is higher priority (default=10)",
                    "type": "integer",
                    "maximum": 19,
                    "minimum": -20,
                    "x-nullable": true
                },
                "start": {
                    "title": "Start",
                    "description": "UTC time (ISO 8601) to start, or leave blank for 'now'",
                    "type": "string",
                    "format": "date-time",
                    "x-nullable": true
                },
                "stop": {
                    "title": "Absolute stop",
                    "description": "UTC time (ISO 8601) to stop, or leave blank for 'never' (not valid with relative stop)",
                    "type": "string",
                    "format": "date-time",
                    "x-nullable": true
                },
                "relative_stop": {
                    "title": "Relative stop",
                    "description": "Integer seconds after start to stop, or leave blank for 'never' (not valid with absolute stop)",
                    "type": "integer",
                    "minimum": 1,
                    "x-nullable": true
                },
                "interval": {
                    "title": "Interval",
                    "description": "Seconds between tasks, or leave blank to run once",
                    "type": "integer",
                    "minimum": 1,
                    "x-nullable": true
                },
                "is_active": {
                    "title": "Is active",
                    "description": "Indicates whether the entry should be removed from the scheduler without removing it from the system",
                    "type": "boolean",
                    "readOnly": true
                },
                "is_private": {
                    "title": "Is private",
                    "description": "Indicates whether the entry, and resulting data, are only visible to admins",
                    "type": "boolean"
                },
                "callback_url": {
                    "title": "Callback url",
                    "description": "If given, the scheduler will POST a `TaskResult` JSON object to this URL after each task completes",
                    "type": "string",
                    "format": "uri",
                    "maxLength": 200,
                    "x-nullable": true
                },
                "next_task_time": {
                    "title": "Next task time",
                    "description": "UTC time (ISO 8601) the next task is scheduled for",
                    "type": "string",
                    "format": "date-time",
                    "readOnly": true
                },
                "next_task_id": {
                    "title": "Next task id",
                    "description": "The id of the next task to be executed",
                    "type": "integer",
                    "readOnly": true
                },
                "created": {
                    "title": "Created",
                    "description": "The date the entry was created",
                    "type": "string",
                    "format": "date-time",
                    "readOnly": true
                },
                "modified": {
                    "title": "Modified",
                    "description": "The date the entry was modified",
                    "type": "string",
                    "format": "date-time",
                    "readOnly": true
                },
                "owner": {
                    "title": "Owner",
                    "description": "The name of the user who owns the entry",
                    "type": "string",
                    "format": "uri",
                    "readOnly": true
                },
                "task_results": {
                    "title": "Task results",
                    "description": "The list of results related to the entry",
                    "type": "string",
                    "readOnly": true
                },
                "validate_only": {
                    "title": "Validate only",
                    "description": "Only validate the input, do not modify the schedule",
                    "type": "boolean",
                    "default": false
                }
            }
        },
        "TaskResultsOverview": {
            "type": "object",
            "properties": {
                "archive": {
                    "title": "Archive",
                    "description": "The link to a multi-recording archive of all available acquisitions",
                    "type": "string",
                    "readOnly": true
                },
                "task_results": {
                    "title": "Task results",
                    "description": "The link to the task results",
                    "type": "string",
                    "readOnly": true
                },
                "task_results_available": {
                    "title": "Task results available",
                    "description": "The number of available results",
                    "type": "string",
                    "readOnly": true
                },
                "schedule_entry": {
                    "title": "Schedule entry",
                    "description": "The related schedule entry for the result",
                    "type": "string",
                    "readOnly": true
                }
            }
        },
        "Acquisition": {
            "required": [
                "metadata"
            ],
            "type": "object",
            "properties": {
                "recording_id": {
                    "title": "Recording id",
                    "description": "The id of the recording relative to the task",
                    "type": "integer"
                },
                "archive": {
                    "title": "Archive",
                    "description": "The url to download a SigMF archive of this acquisition",
                    "type": "string",
                    "format": "uri",
                    "readOnly": true
                },
                "metadata": {
                    "title": "Metadata",
                    "description": "The SigMF metadata for the acquisition",
                    "type": "object",
                    "additionalProperties": {
                        "type": "string"
                    }
                }
            }
        },
        "TaskResult": {
            "required": [
                "task_id",
                "started",
                "finished",
                "data"
            ],
            "type": "object",
            "properties": {
                "self": {
                    "title": "Self",
                    "description": "The url of the result",
                    "type": "string",
                    "format": "uri",
                    "readOnly": true
                },
                "schedule_entry": {
                    "title": "Schedule entry",
                    "description": "The url of the parent schedule entry",
                    "type": "string",
                    "readOnly": true
                },
                "task_id": {
                    "title": "Task id",
                    "description": "The id of the task relative to the result",
                    "type": "integer"
                },
                "status": {
                    "title": "Status",
                    "description": "\"success\" or \"failure\"",
                    "type": "string",
                    "enum": [
                        1,
                        2,
                        3
                    ]
                },
                "detail": {
                    "title": "Detail",
                    "description": "Arbitrary detail string",
                    "type": "string",
                    "maxLength": 512
                },
                "started": {
                    "title": "Started",
                    "description": "The time the task started",
                    "type": "string",
                    "format": "date-time"
                },
                "finished": {
                    "title": "Finished",
                    "description": "The time the task finished",
                    "type": "string",
                    "format": "date-time"
                },
                "duration": {
                    "title": "Duration",
                    "description": "Task duration in seconds",
                    "type": "number"
                },
                "data": {
                    "type": "array",
                    "items": {
                        "$ref": "#/definitions/Acquisition"
                    }
                }
            }
        }
    }
}<|MERGE_RESOLUTION|>--- conflicted
+++ resolved
@@ -1126,15 +1126,11 @@
                         "acquire_m4s_700MHz_Verizon_DL",
                         "acquire_m4s_700MHz_Verizon_UL",
                         "logger",
-<<<<<<< HEAD
-                        "survey_700MHz_band_20dB_80ms_iq",
-=======
                         "survey_700MHz_band_10dB_1000ms_iq",
                         "survey_700MHz_band_10dB_80ms_iq",
                         "survey_700MHz_band_20dB_1000ms_iq",
                         "survey_700MHz_band_20dB_80ms_iq",
                         "survey_700MHz_band_40dB_1000ms_iq",
->>>>>>> 74848a6c
                         "survey_700MHz_band_40dB_80ms_iq",
                         "survey_700MHz_band_iq",
                         "mock_acquire_single_frequency_fft",
